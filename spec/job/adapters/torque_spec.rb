--- conflicted
+++ resolved
@@ -191,15 +191,6 @@
       it { expect(pbs).to have_received(:submit_string).with(content, queue: nil, headers: {Join_Path: "oe", Account_Name: "my_account"}, resources: {}, envvars: {}) }
     end
 
-<<<<<<< HEAD
-=======
-    context "with :min_phys_memory" do
-      before { adapter.submit(build_script(min_phys_memory: 1234)) }
-
-      it { expect(pbs).to have_received(:submit_string).with(content, queue: nil, headers: {Join_Path: "oe"}, resources: {mem: "1234KB"}, envvars: {}) }
-    end
-
->>>>>>> 5151f2c8
     context "with :wall_time" do
       before { adapter.submit(build_script(wall_time: 94534)) }
 
